--- conflicted
+++ resolved
@@ -251,11 +251,7 @@
     def _set_description(self, idx):
         data = self._data
         names = data.get_names(idx)
-<<<<<<< HEAD
-        type_codes = data.get_blanks(idx) # fix me
-=======
         type_codes = data.get_blanks(idx)
->>>>>>> 257c7e1e
         display_sizes = data.get_blanks(idx)
         internal_size = data.get_blanks(idx)
         precisions = data.get_precisions(idx)
